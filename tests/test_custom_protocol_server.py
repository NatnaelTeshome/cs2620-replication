import unittest
import struct

<<<<<<< HEAD
from server_custom_wp_no_persistence import (
=======
# For our tests we assume the following names are imported from your chat server module.
# (If they are in the same file, you may remove the import statement and run the tests.)
from server_custom_wp import (
>>>>>>> a53e5670
    encode_list_accounts_data,
    encode_conversation_data,
    encode_unread_data,
    encode_response_bin,
    encode_event,
    encode_new_message_event,
    encode_delete_message_event,
    decode_message_from_buffer,
    VERSION,
    OP_CODES_DICT,
)


class TestProtocolEncodings(unittest.TestCase):
    def test_encode_list_accounts_data(self):
        # Prepare input data.
        data = {"total_accounts": 2, "accounts": ["alice", "bob"]}
        # Expected:
        # 4-byte unsigned int (total_accounts = 2)
        # 2-byte unsigned short (# accounts = 2)
        # For each account: 2-byte length + account bytes.
        expected = (
            struct.pack("!I", 2)
            + struct.pack("!H", 2)
            + struct.pack("!H", len("alice".encode("utf-8")))
            + b"alice"
            + struct.pack("!H", len("bob".encode("utf-8")))
            + b"bob"
        )
        result = encode_list_accounts_data(data)
        self.assertEqual(result, expected)

    def test_encode_conversation_data(self):
        # Prepare sample conversation data.
        msg = {"id": 123, "content": "hello", "read": False, "timestamp": 1610000000}
        data = {
            "conversation_with": "bob",
            "page_num": 2,
            "page_size": 10,
            "total_msgs": 5,
            "remaining": 3,
            "messages": [msg],
        }
        conv_bytes = "bob".encode("utf-8")
        expected = (
            struct.pack("!B", 1)  # flag for conversation response
            + struct.pack("!H", len(conv_bytes))
            + conv_bytes  # conversation_with string length + bytes
            + struct.pack("!HH", 2, 10)  # page_num and page_size (each 2 bytes)
            + struct.pack("!II", 5, 3)  # total_msgs and remaining (each 4 bytes)
            + struct.pack("!H", 1)  # number of messages
            + struct.pack("!I", 123)  # message id
            + struct.pack("!H", len("hello".encode("utf-8")))
            + b"hello"  # length and content of message
            + struct.pack("!B", 0)  # read flag (0 for False)
            + struct.pack("!I", 1610000000)  # timestamp
        )
        result = encode_conversation_data(data)
        self.assertEqual(result, expected)

    def test_encode_unread_data(self):
        # Prepare sample unread messages data.
        msg = {
            "id": 456,
            "from": "alice",
            "content": "hi there",
            "read": False,
            "timestamp": 1610000100,
        }
        data = {"total_unread": 2, "remaining_unread": 1, "read_messages": [msg]}
        sender_bytes = "alice".encode("utf-8")
        content_bytes = "hi there".encode("utf-8")
        expected = (
            struct.pack("!BII", 0, 2, 1)  # flag (0), total_unread, remaining_unread
            + struct.pack("!H", 1)  # number of messages
            + struct.pack("!I", 456)  # message id
            + struct.pack("!H", len(sender_bytes))
            + sender_bytes  # sender length and bytes
            + struct.pack("!H", len(content_bytes))
            + content_bytes  # content length and bytes
            + struct.pack("!B", 0)  # read flag
            + struct.pack("!I", 1610000100)  # timestamp
        )
        result = encode_unread_data(data)
        self.assertEqual(result, expected)

    def test_encode_response_bin(self):
        # Test parameters.
        success = True
        message = "OK"
        data_bytes = b"DATA"
        op_code = 5
        success_byte = 1  # since success is True
        message_bytes = message.encode("utf-8")
        # Build payload: success flag, length of message, message bytes, length of data_bytes, then data_bytes.
        payload = (
            struct.pack(
                f"!B H {len(message_bytes)}s H",
                success_byte,
                len(message_bytes),
                message_bytes,
                len(data_bytes),
            )
            + data_bytes
        )
        header = struct.pack("!BBH", VERSION, op_code, len(payload))
        expected = header + payload
        result = encode_response_bin(success, message, data_bytes, op_code)
        self.assertEqual(result, expected)

    def test_encode_event(self):
        # Test parameters.
        event_type = 0
        data_bytes = b"EVENT"
        payload = struct.pack("!B", event_type) + data_bytes
        header = struct.pack("!BBH", VERSION, 0, len(payload))
        expected = header + payload
        result = encode_event(event_type, data_bytes)
        self.assertEqual(result, expected)

    def test_encode_new_message_event(self):
        # Sample new message event data.
        data = {"id": 789, "from": "carol", "content": "hi", "timestamp": 1610000200}
        sender_bytes = "carol".encode("utf-8")
        content_bytes = "hi".encode("utf-8")
        fmt = f"!I H{len(sender_bytes)}s H{len(content_bytes)}s I"
        expected = struct.pack(
            fmt,
            789,
            len(sender_bytes),
            sender_bytes,
            len(content_bytes),
            content_bytes,
            1610000200,
        )
        result = encode_new_message_event(data)
        self.assertEqual(result, expected)

    def test_encode_delete_message_event(self):
        # Sample delete message event data.
        data = {"message_ids": [101, 202, 303]}
        count = len(data["message_ids"])
        fmt = f"!B{count}I"
        expected = struct.pack(fmt, count, *data["message_ids"])
        result = encode_delete_message_event(data)
        self.assertEqual(result, expected)

    def test_decode_message_from_buffer_login(self):
        # Build a LOGIN buffer.
        username = "testuser"
        password_hash = "abc123"
        username_bytes = username.encode("utf-8")
        password_bytes = password_hash.encode("utf-8")
        buffer = (
            struct.pack("!BB", VERSION, OP_CODES_DICT["LOGIN"])
            + struct.pack("!H", len(username_bytes))
            + username_bytes
            + struct.pack("!H", len(password_bytes))
            + password_bytes
        )
        req, consumed = decode_message_from_buffer(buffer)
        expected_req = {
            "opcode": OP_CODES_DICT["LOGIN"],
            "action": "LOGIN",
            "username": username,
            "password_hash": password_hash,
        }
        self.assertEqual(req, expected_req)
        self.assertEqual(consumed, len(buffer))

    def test_decode_message_from_buffer_delete_account(self):
        # DELETE_ACCOUNT has only 2 header bytes.
        buffer = struct.pack("!BB", VERSION, OP_CODES_DICT["DELETE_ACCOUNT"])
        req, consumed = decode_message_from_buffer(buffer)
        expected_req = {
            "opcode": OP_CODES_DICT["DELETE_ACCOUNT"],
            "action": "DELETE_ACCOUNT",
        }
        self.assertEqual(req, expected_req)
        self.assertEqual(consumed, 2)

    def test_decode_message_from_buffer_list_accounts(self):
        # Build LIST_ACCOUNTS buffer.
        page_size = 10
        page_num = 2
        pattern = "a*"
        pattern_bytes = pattern.encode("utf-8")
        header_part = struct.pack("!BB", VERSION, OP_CODES_DICT["LIST_ACCOUNTS"])
        extra = struct.pack("!HHH", page_size, page_num, len(pattern_bytes))
        buffer = header_part + extra + pattern_bytes
        req, consumed = decode_message_from_buffer(buffer)
        expected_req = {
            "opcode": OP_CODES_DICT["LIST_ACCOUNTS"],
            "action": "LIST_ACCOUNTS",
            "page_size": page_size,
            "page_num": page_num,
            "pattern": pattern,
        }
        self.assertEqual(req, expected_req)
        self.assertEqual(consumed, 8 + len(pattern_bytes))

    def test_decode_message_from_buffer_send_message(self):
        # Build SEND_MESSAGE buffer.
        recipient = "bob"
        content = "hello"
        recipient_bytes = recipient.encode("utf-8")
        content_bytes = content.encode("utf-8")
        header_part = struct.pack("!BB", VERSION, OP_CODES_DICT["SEND_MESSAGE"])
        buffer = (
            header_part
            + struct.pack("!H", len(recipient_bytes))
            + recipient_bytes
            + struct.pack("!H", len(content_bytes))
            + content_bytes
        )
        req, consumed = decode_message_from_buffer(buffer)
        expected_req = {
            "opcode": OP_CODES_DICT["SEND_MESSAGE"],
            "action": "SEND_MESSAGE",
            "to": recipient,
            "content": content,
        }
        self.assertEqual(req, expected_req)
        self.assertEqual(consumed, len(buffer))

    def test_decode_message_from_buffer_read_messages_without_partner(self):
        # Build READ_MESSAGES buffer without chat partner (flag 0).
        page_size = 5
        page_num = 1
        flag = 0
        header_part = struct.pack("!BB", VERSION, OP_CODES_DICT["READ_MESSAGES"])
        buffer = header_part + struct.pack("!HHB", page_size, page_num, flag)
        req, consumed = decode_message_from_buffer(buffer)
        expected_req = {
            "opcode": OP_CODES_DICT["READ_MESSAGES"],
            "action": "READ_MESSAGES",
            "page_size": page_size,
            "page_num": page_num,
        }
        self.assertEqual(req, expected_req)
        self.assertEqual(consumed, 7)

    def test_decode_message_from_buffer_read_messages_with_partner(self):
        # Build READ_MESSAGES buffer with chat partner (flag 1).
        page_size = 5
        page_num = 1
        flag = 1
        partner = "alice"
        partner_bytes = partner.encode("utf-8")
        header_part = struct.pack("!BB", VERSION, OP_CODES_DICT["READ_MESSAGES"])
        buffer = (
            header_part
            + struct.pack("!HHB", page_size, page_num, flag)
            + struct.pack("!H", len(partner_bytes))
            + partner_bytes
        )
        req, consumed = decode_message_from_buffer(buffer)
        expected_req = {
            "opcode": OP_CODES_DICT["READ_MESSAGES"],
            "action": "READ_MESSAGES",
            "page_size": page_size,
            "page_num": page_num,
            "chat_partner": partner,
        }
        self.assertEqual(req, expected_req)
        self.assertEqual(consumed, 7 + 2 + len(partner_bytes))

    def test_decode_message_from_buffer_delete_message(self):
        # Build DELETE_MESSAGE buffer.
        message_ids = [111, 222]
        count = len(message_ids)
        header_part = struct.pack("!BB", VERSION, OP_CODES_DICT["DELETE_MESSAGE"])
        buffer = (
            header_part + struct.pack("!B", count) + struct.pack("!II", *message_ids)
        )
        req, consumed = decode_message_from_buffer(buffer)
        expected_req = {
            "opcode": OP_CODES_DICT["DELETE_MESSAGE"],
            "action": "DELETE_MESSAGE",
            "message_ids": message_ids,
        }
        self.assertEqual(req, expected_req)
        self.assertEqual(consumed, 2 + 1 + count * 4)

    def test_decode_message_from_buffer_check_username(self):
        # Build CHECK_USERNAME buffer.
        username = "dave"
        username_bytes = username.encode("utf-8")
        header_part = struct.pack("!BB", VERSION, OP_CODES_DICT["CHECK_USERNAME"])
        buffer = header_part + struct.pack("!H", len(username_bytes)) + username_bytes
        req, consumed = decode_message_from_buffer(buffer)
        expected_req = {
            "opcode": OP_CODES_DICT["CHECK_USERNAME"],
            "action": "CHECK_USERNAME",
            "username": username,
        }
        self.assertEqual(req, expected_req)
        self.assertEqual(consumed, 2 + 2 + len(username_bytes))

    def test_decode_message_from_buffer_quit(self):
        # Build QUIT buffer.
        buffer = struct.pack("!BB", VERSION, OP_CODES_DICT["QUIT"])
        req, consumed = decode_message_from_buffer(buffer)
        expected_req = {"opcode": OP_CODES_DICT["QUIT"], "action": "QUIT"}
        self.assertEqual(req, expected_req)
        self.assertEqual(consumed, 2)


if __name__ == "__main__":
    unittest.main()<|MERGE_RESOLUTION|>--- conflicted
+++ resolved
@@ -1,13 +1,9 @@
 import unittest
 import struct
 
-<<<<<<< HEAD
-from server_custom_wp_no_persistence import (
-=======
 # For our tests we assume the following names are imported from your chat server module.
 # (If they are in the same file, you may remove the import statement and run the tests.)
 from server_custom_wp import (
->>>>>>> a53e5670
     encode_list_accounts_data,
     encode_conversation_data,
     encode_unread_data,
